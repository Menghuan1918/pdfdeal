import asyncio
from functools import wraps
<<<<<<< HEAD
import time
from collections import deque

=======
from collections import deque
import time
>>>>>>> 0c621a11

class RateLimit(Exception):
    """
    Error when rate limit is reached.
    """

    pass


class FileError(Exception):
    """
    Error when file is not found or cannot be opened or othes.
    """

    pass


def async_retry(max_retries=3, backoff_factor=2):
    """
    Decorator to retry an async function when an exception is raised.
    `max_retries`: Maximum number of retries.
    `backoff_factor`: Factor to increase the wait time between retries.
    """

    def decorator(func):
        @wraps(func)
        async def wrapper(*args, **kwargs):
            retries = 0
            while retries < max_retries:
                try:
                    return await func(*args, **kwargs)
                except RateLimit:
                    raise RateLimit
                except FileError as e:
                    raise e
                except Exception as e:
                    last_exception = e
                    wait_time = backoff_factor**retries
                    print(
                        f"Failed to connect to the server or some error happend. Retrying in {wait_time} seconds."
                    )
                    await asyncio.sleep(wait_time)
                    retries += 1
            raise last_exception

        return wrapper

    return decorator


class RateLimiter:
    def __init__(self, rpm):
        self.rpm = rpm
        self.last_call_times = deque(maxlen=rpm)

    async def require(self, lock):
        async with lock:
            now = time.time()
            if len(self.last_call_times) >= self.rpm:
                elapsed_time = now - self.last_call_times[-1]
                if elapsed_time < 60//self.rpm:
                    wait_time = 60//self.rpm - elapsed_time + 10
                    print(f"Find Rate limit reached. Waiting for {wait_time} seconds.")
                    await asyncio.sleep(wait_time)
            self.last_call_times.append(now)<|MERGE_RESOLUTION|>--- conflicted
+++ resolved
@@ -1,13 +1,7 @@
 import asyncio
 from functools import wraps
-<<<<<<< HEAD
 import time
 from collections import deque
-
-=======
-from collections import deque
-import time
->>>>>>> 0c621a11
 
 class RateLimit(Exception):
     """
